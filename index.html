--- conflicted
+++ resolved
@@ -1,6 +1,5 @@
 <!DOCTYPE html>
 <html lang="en">
-<<<<<<< HEAD
 	<head>
 		<meta charset="UTF-8" >
 		<meta name="viewport" content="width=device-width, initial-scale=1.0" >
@@ -29,6 +28,15 @@
 				<h1>Did Exit</h1>
 				<p>Upload your exam PDF and make it interactive</p>
 			</header>
+
+			<div
+				class="global-actions"
+				style="text-align: center; margin-bottom: 1rem;"
+			>
+				<button id="receive-btn" class="btn btn-secondary">
+					Receive an Exam
+				</button>
+			</div>
 
 			<div class="theme-switcher">
 				<button id="theme-light">Light</button>
@@ -376,216 +384,21 @@
 			</div>
 		</div>
 
+		<!-- External dependencies for P2P sync -->
+		<script
+			src="https://cdn.jsdelivr.net/npm/simple-peer@9.11.1/simplepeer.min.js"
+		></script>
+		<script
+			src="https://cdn.jsdelivr.net/npm/qrcode@1.5.1/build/qrcode.min.js"
+		></script>
+		<!-- End dependencies -->
+
+		<script
+			src="https://unpkg.com/html5-qrcode"
+			type="text/javascript"
+		></script>
+
 		<!-- Scripts -->
 		<script type="module" src="js/main.js"></script>
 	</body>
-</html>
-=======
-<head>
-    <meta charset="UTF-8">
-    <meta name="viewport" content="width=device-width, initial-scale=1.0">
-    <title>Did Exit - Exam Generator from PDF</title>
-    
-    <!-- Favicon -->
-    <link rel="icon" type="image/png" href="assets/favicon-exit.png">
-    <link rel="shortcut icon" href="assets/favicon-exit.png">
-    <link rel="apple-touch-icon" href="assets/favicon-exit.png">
-    
-    <link rel="stylesheet" href="css/main.css">
-    <link rel="stylesheet" href="css/components.css">
-    <link rel="stylesheet" href="css/quiz.css">
-    <link rel="stylesheet" href="css/theme-toggle.css">
-
-    <!-- Plausible Analytics - privacy-focused, single script integration -->
-    <script defer data-domain="did-exit.netlify.app" src="https://plausible.io/js/script.js"></script>
-</head>
-<body>
-    <div class="container">
-        <header class="app-header">
-            <h1>Did Exit</h1>
-            <p>Upload your exam PDF and make it interactive</p>
-        </header>
-
-        <div class="global-actions" style="text-align: center; margin-bottom: 1rem;">
-            <button id="receive-btn" class="btn btn-secondary">Receive an Exam</button>
-        </div>
-
-        <div class="theme-switcher">
-            <button id="theme-light">Light</button>
-            <button id="theme-dark">Dark</button>
-        </div>
-
-        <main class="app-main">
-            <!-- File Upload Section -->
-            <section id="upload-section" class="section active">
-                <!-- API Key Configuration -->
-                <div class="api-key-container">
-                    <!-- Collapsed State - shown when API key is configured -->
-                    <div class="api-key-collapsed" id="api-key-collapsed" style="display: none;">
-                        <div class="api-key-status-bar">
-                            <span class="api-key-status-icon">🔑</span>
-                            <span class="api-key-status-text">API Key Configured</span>
-                            <button id="change-api-key-btn" class="btn btn-secondary btn-sm">Change API Key</button>
-                        </div>
-                    </div>
-                    
-                    <!-- Expanded State - shown when configuring API key -->
-                    <div class="api-key-section" id="api-key-section">
-                        <div class="api-key-icon">🔑</div>
-                        <h3>API Key Configuration</h3>
-                        <p>Enter your Google AI API key to generate questions from PDFs</p>
-                        <div class="api-key-input-group">
-                            <input type="password" id="api-key-input" placeholder="Enter your Google AI API key" class="api-key-input">
-                            <button id="save-api-key-btn" class="btn btn-primary">Save Key</button>
-                        </div>
-                        <div class="api-key-status" id="api-key-status">
-                            <!-- Status will be shown here -->
-                        </div>
-                        <div class="api-key-help">
-                            <small>Get your free API key at <a href="https://makersuite.google.com/app/apikey" target="_blank">Google AI Studio</a></small>
-                        </div>
-                        <div class="api-key-actions">
-                            <button id="cancel-api-key-btn" class="btn btn-secondary" style="display: none;">Cancel</button>
-                        </div>
-                    </div>
-                </div>
-                
-                <div class="upload-container" id="upload-container">
-                    <div class="upload-area" id="upload-area">
-                        <div class="upload-icon">📄</div>
-                        <h3>Upload PDF File</h3>
-                        <p>Drag and drop your exam PDF here or click to browse</p>
-                        <input type="file" id="pdf-input" accept=".pdf" hidden>
-                        <button id="browse-btn" class="btn btn-primary">Browse Files</button>
-                    </div>
-                    <div class="file-info" id="file-info" style="display: none;">
-                        <p><strong>Selected:</strong> <span id="file-name"></span></p>
-                        <div id="file-actions">
-                            <button id="process-btn" class="btn btn-success">Process PDF</button>
-                            <button id="change-file-btn" class="btn btn-secondary">Change File</button>
-                        </div>
-                        <div class="processing-status" id="processing-status" style="display: none;">
-                            <div class="spinner"></div>
-                            <p id="loading-message">Processing PDF and generating questions...</p>
-                            <button id="cancel-processing-btn" class="btn btn-secondary">
-                                Cancel Processing
-                            </button>
-                        </div>
-                    </div>
-                </div>
-                
-                <!-- Recent Exams Section -->
-                <div class="recent-exams-container">
-                    <div class="recent-exams-section" id="recent-exams-section">
-                        <div class="recent-exams-icon">📚</div>
-                        <h3>Recent Exams</h3>
-                        <p>Previously processed PDFs - click to start quiz</p>
-                        <div class="recent-exams-list" id="recent-exams-list">
-                            <!-- Recent exams will be dynamically added here -->
-                        </div>
-                        <div class="no-recent-exams" id="no-recent-exams" style="display: none;">
-                            <p>No recent exams found</p>
-                        </div>
-                    </div>
-                </div>
-            </section>
-
-            <!-- Quiz Section -->
-            <section id="quiz-section" class="section">
-                <div class="quiz-header">
-                    <div class="progress-bar">
-                        <div class="progress-fill" id="progress-fill"></div>
-                    </div>
-                    <div class="question-counter">
-                        <span id="current-question">1</span> / <span id="total-questions">10</span> <span id="pdf-file-name">Unnamed</span>
-                    </div>
-                </div>
-                
-                <div class="quiz-container">
-                    <div class="quiz-mode-selector">
-                        <span id="exam-mode-label">Exam Mode</span>
-                        <label class="switch">
-                            <input type="checkbox" id="quiz-mode-toggle">
-                            <span class="slider round"></span>
-                        </label>
-                        <span id="instant-feedback-label">Instant Feedback</span>
-                    </div>
-
-                    <div class="question-card" id="question-card">
-                        <h2 id="question-text">Question will appear here...</h2>
-                        <div class="options-container" id="options-container">
-                            <!-- Options will be dynamically added -->
-                        </div>
-                        <div class="explanation-container" id="explanation-container" style="display: none;">
-                            <h3>Explanation</h3>
-                            <p id="explanation-text"></p>
-                        </div>
-                        <div class="quiz-controls">
-                            <button id="prev-btn" class="btn btn-secondary" disabled>Previous</button>
-                            <button id="resume-btn" class="btn btn-primary" style="display: none;">Resume</button>
-                            <button id="next-btn" class="btn btn-primary" disabled>Next</button>
-                            <button id="submit-quiz-btn" class="btn btn-success" style="display: none;">Submit Quiz</button>
-                        </div>
-                    </div>
-                </div>
-            </section>
-
-            <!-- Results Section -->
-            <section id="results-section" class="section">
-                <div class="results-container">
-                    <div class="results-header">
-                        <h2>Quiz Results</h2>
-                        <div class="score-display">
-                            <span class="score" id="final-score">0/0</span>
-                            <span class="percentage" id="score-percentage">0%</span>
-                        </div>
-                    </div>
-                    <div class="results-breakdown" id="results-breakdown">
-                        <!-- Results will be populated here -->
-                    </div>
-                    <div class="results-actions">
-                        <button id="restart-btn" class="btn btn-primary">Take Another Quiz</button>
-                        <button id="review-btn" class="btn btn-secondary">Review Answers</button>
-                    </div>
-                </div>
-            </section>
-        </main>
-
-        <footer class="app-footer">
-            <a href="https://jami.bio/jdlix" target="_blank" rel="noopener noreferrer">Buy me a coffee ☕</a>
-        </footer>
-
-        <!-- Notification System -->
-        <div id="notification-container" class="notification-container">
-            <!-- Notifications will be dynamically added here -->
-        </div>
-
-        <!-- Background Processing Indicator -->
-        <div id="processing-indicator" class="processing-indicator" style="display: none;">
-            <div class="processing-content">
-                <div class="processing-spinner"></div>
-                <div class="processing-text">
-                    <span id="processing-message">Processing questions in background...</span>
-                    <div class="processing-progress">
-                        <div class="processing-progress-bar">
-                            <div id="processing-progress-fill" class="processing-progress-fill"></div>
-                        </div>
-                        <span id="processing-progress-text">Batch 1 of 5</span>
-                    </div>
-                </div>
-            </div>
-        </div>
-    </div>
-
-    <!-- External dependencies for P2P sync -->
-    <script src="https://cdn.jsdelivr.net/npm/simple-peer@9.11.1/simplepeer.min.js"></script>
-    <script src="https://cdn.jsdelivr.net/npm/qrcode@1.5.1/build/qrcode.min.js"></script>
-    <!-- End dependencies -->
-
-    <script src="https://unpkg.com/html5-qrcode" type="text/javascript"></script>
-
-    <!-- Scripts -->
-    <script type="module" src="js/main.js"></script>
-</body>
-</html> 
->>>>>>> 1f8dd0ad
+</html>